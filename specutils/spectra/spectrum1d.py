import logging
from copy import deepcopy

import numpy as np
from astropy import units as u
<<<<<<< HEAD
from astropy.nddata import NDDataRef, NDUncertainty
=======
from astropy import constants as cnst
from astropy.nddata import NDDataRef
>>>>>>> 769e5ad7
from astropy.utils.decorators import lazyproperty

from ..wcs import WCSAdapter, WCSWrapper
from .spectrum_mixin import OneDSpectrumMixin

__all__ = ['Spectrum1D']

__doctest_skip__ = ['Spectrum1D.spectral_resolution']


class Spectrum1D(OneDSpectrumMixin, NDDataRef):
    """
    Spectrum container for 1D spectral data.

    Parameters
    ----------
    flux : `astropy.units.Quantity` or astropy.nddata.NDData`-like
        The flux data for this spectrum.
    spectral_axis : `astropy.units.Quantity`
        Dispersion information with the same shape as the last (or only)
        dimension of flux.
    wcs : `astropy.wcs.WCS` or `gwcs.wcs.WCS`
        WCS information object.
    velocity_convention : {"doppler_relativistic", "doppler_optical", "doppler_radio"}
        Convention used for velocity conversions.
    rest_value : `~astropy.units.Quantity`
        Any quantity supported by the standard spectral equivalencies
        (wavelength, energy, frequency, wave number). Describes the rest value
        of the spectral axis for use with velocity conversions.
    redshift
        See `redshift` for more information.
    radial_velocity
        See `radial_velocity` for more information.
    uncertainty : `~astropy.nddata.NDUncertainty`
        Contains uncertainty information along with propagation rules for
        spectrum arithmetic. Can take a unit, but if none is given, will use
        the unit defined in the flux.
    meta : dict
        Arbitrary container for any user-specific information to be carried
        around with the spectrum container object.
    """
    def __init__(self, flux=None, spectral_axis=None, wcs=None,
<<<<<<< HEAD
                 velocity_convention=None, rest_value=None, **kwargs):
=======
                 velocity_convention=None, rest_value=None, redshift=None,
                 radial_velocity=None, **kwargs):
>>>>>>> 769e5ad7
        # Check for pre-defined entries in the kwargs dictionary.
        unknown_kwargs = set(kwargs).difference(
            {'data', 'unit', 'uncertainty', 'meta', 'mask', 'copy'})

        if len(unknown_kwargs) > 0:
            raise ValueError("Initializer contains unknown arguments(s): {}."
                             "".format(', '.join(map(str, unknown_kwargs))))

        # If the flux (data) argument is a subclass of nddataref (as it would
        # be for internal arithmetic operations), avoid setup entirely.
        if isinstance(flux, NDDataRef):
            self._velocity_convention = flux._velocity_convention
            self._rest_value = flux._rest_value

            super(Spectrum1D, self).__init__(flux)
            return

        # Ensure that the flux argument is an astropy quantity
        if flux is not None and not isinstance(flux, u.Quantity):
            raise ValueError("Flux must be a `Quantity` object.")

        # In cases of slicing, new objects will be initialized with `data`
        # instead of ``flux``. Ensure we grab the `data` argument.
        if flux is None and 'data' in kwargs:
            flux = kwargs.pop('data')

        # Ensure that the unit information codified in the quantity object is
        # the One True Unit.
        kwargs.setdefault('unit', flux.unit if isinstance(flux, u.Quantity)
                                            else kwargs.get('unit'))

        # Attempt to parse the spectral axis. If none is given, try instead to
        # parse a given wcs. This is put into a GWCS object to
        # then be used behind-the-scenes for all specutils operations.
        if spectral_axis is not None:
            # Ensure that the spectral axis is an astropy quantity
            if not isinstance(spectral_axis, u.Quantity):
                raise ValueError("Spectral axis must be a `Quantity` object.")

            wcs = WCSWrapper.from_array(spectral_axis)
        elif wcs is not None:
            if not issubclass(wcs.__class__, WCSAdapter):
                wcs = WCSWrapper(wcs)
        elif isinstance(flux, float) or isinstance(flux, int) or isinstance(flux, np.ndarray):
            # In the case where the arithmetic operation is being performed with
            # a single float, int, or array object, just go ahead and ignore wcs
            # requirements
            super(Spectrum1D, self).__init__(data=flux)
            return
        else:
            # If no wcs and no spectral axis has been given, raise an error
            raise LookupError("No WCS object or spectral axis information has "
                              "been given. Please provide one.")

        # Check to make sure the wavelength length is the same in both
        if flux is not None and spectral_axis is not None:
            if not spectral_axis.shape[0] == flux.shape[-1]:
                raise ValueError('Spectral axis ({}) and the last flux axis ({}) lengths must be the same'.format(
                    spectral_axis.shape[0], flux.shape[-1]))

        self._velocity_convention = velocity_convention

        if rest_value is None:
            if wcs.rest_frequency != 0:
                self._rest_value = wcs.rest_frequency * u.Hz
            elif wcs.rest_wavelength != 0:
                self._rest_value = wcs.rest_wavelength * u.AA
            else:
                self._rest_value = 0 * u.AA
        else:
            self._rest_value = rest_value

            if not isinstance(self._rest_value, u.Quantity):
                logging.info("No unit information provided with rest value. "
                             "Assuming units of spectral axis ('%s').",
                             spectral_axis.unit)
                self._rest_value = u.Quantity(rest_value, spectral_axis.unit)
            elif not self._rest_value.unit.is_equivalent(u.AA) and not self._rest_value.unit.is_equivalent(u.Hz):
                raise u.UnitsError("Rest value must be energy/wavelength/frequency equivalent.")

        super(Spectrum1D, self).__init__(
            data=flux.value if isinstance(flux, u.Quantity) else flux,
            wcs=wcs, **kwargs)

<<<<<<< HEAD
=======
        # set redshift after super() - necessary because the shape-checking
        # requires that the flux be initialized

        if redshift is None:
            self.radial_velocity = radial_velocity
        elif radial_velocity is None:
            self.redshift = redshift
        else:
            raise ValueError('cannot set both radial_velocity and redshift at '
                             'the same time.')

>>>>>>> 769e5ad7
        if hasattr(self, 'uncertainty') and self.uncertainty is not None:
            if not flux.shape == self.uncertainty.array.shape:
                raise ValueError('Flux axis ({}) and uncertainty ({}) shapes must be the same.'.format(
                    flux.shape, self.uncertainty.array.shape))

    def __getitem__(self, item):
        """
        Override the class indexer. We do this here because there are two cases
        for slicing on a ``Spectrum1D``:

            1.) When the flux is one dimensional, indexing represents a single
                flux value at a particular spectral axis bin, and returns a new
                ``Spectrum1D`` where all attributes are sliced.
            2.) When flux is multi-dimensional (i.e. several fluxes over the
                same spectral axis), indexing returns a new ``Spectrum1D`` with
                the sliced flux range and a deep copy of all other attributes.

        The first case is handled by the parent class, while the second is
        handled here.
        """
        if len(self.flux.shape) > 1:
            return self._copy(
                flux=self.flux[item], uncertainty=self.uncertainty[item]
                    if self.uncertainty is not None else None)

        return super().__getitem__(item)

    def _copy(self, **kwargs):
        """
        Peform deep copy operations on each attribute of the ``Spectrum1D``
        object.
        """
        alt_kwargs = dict(
            flux=deepcopy(self.flux),
            spectral_axis=deepcopy(self.spectral_axis),
            uncertainty=deepcopy(self.uncertainty),
            wcs=deepcopy(self.wcs),
            mask=deepcopy(self.mask),
            meta=deepcopy(self.meta),
            unit=deepcopy(self.unit),
            velocity_convention=deepcopy(self.velocity_convention),
            rest_value=deepcopy(self.rest_value))

        alt_kwargs.update(kwargs)

        return self.__class__(**alt_kwargs)

    @property
    def frequency(self):
        """
        The frequency as a `~astropy.units.Quantity` in units of GHz
        """
        return self.spectral_axis.to(u.GHz, u.spectral())

    @property
    def wavelength(self):
        """
        The wavelength as a `~astropy.units.Quantity` in units of Angstroms
        """
        return self.spectral_axis.to(u.AA, u.spectral())

    @property
    def energy(self):
        """
        The energy of the spectral axis as a `~astropy.units.Quantity` in units
        of eV.
        """
        return self.spectral_axis.to(u.eV, u.spectral())

    @property
    def photon_flux(self):
        """
        The flux density of photons as a `~astropy.units.Quantity`, in units of
        photons per cm^2 per second per spectral_axis unit
        """
        flux_in_spectral_axis_units = self.flux.to(u.W * u.cm**-2 * self.spectral_axis.unit**-1, u.spectral_density(self.spectral_axis))
        photon_flux_density = flux_in_spectral_axis_units / (self.energy / u.photon)
        return photon_flux_density.to(u.photon * u.cm**-2 * u.s**-1 *
                                      self.spectral_axis.unit**-1)

    @lazyproperty
    def bin_edges(self):
        return self.wcs.bin_edges()

    @property
    def shape(self):
        return self.flux.shape

    @property
    def redshift(self):
        """
        The redshift(s) of the objects represented by this spectrum.  May be
        scalar (if this spectrum's ``flux`` is 1D) or vector.  Note that
        the concept of "redshift of a spectrum" can be ambiguous, so the
        interpretation is set to some extent by either the user, or operations
        (like template fitting) that set this attribute when they are run on
        a spectrum.
        """
        return self._radial_velocity/cnst.c
    @redshift.setter
    def redshift(self, val):
        if val is None:
            self._radial_velocity = None
        else:
            self.radial_velocity = val * cnst.c

    @property
    def radial_velocity(self):
        """
        The radial velocity(s) of the objects represented by this spectrum.  May
        be scalar (if this spectrum's ``flux`` is 1D) or vector.  Note that
        the concept of "RV of a spectrum" can be ambiguous, so the
        interpretation is set to some extent by either the user, or operations
        (like template fitting) that set this attribute when they are run on
        a spectrum.
        """
        return self._radial_velocity
    @radial_velocity.setter
    def radial_velocity(self, val):
        if val is None:
            self._radial_velocity = None
        else:
            if not val.unit.is_equivalent(u.km/u.s):
                raise u.UnitsError('radial_velocity must be a velocity')

            # the trick below checks if the two shapes given are broadcastable onto
            # each other. See https://stackoverflow.com/questions/47243451/checking-if-two-arrays-are-broadcastable-in-python
            input_shape = val.shape
            flux_shape = self.flux.shape[:-1]
            if not all((m == n) or (m == 1) or (n == 1)
                   for m, n in zip(input_shape[::-1], flux_shape)):
                raise ValueError("radial_velocity or redshift must have shape that "
                                 "is compatible with this spectrum's flux array")
            self._radial_velocity = val

    @staticmethod
    def _compare_wcs(this_operand, other_operand):
        """
        NNData arithmetic callable to determine if two wcs's are compatible.
        """
        # If the other operand is a simple number or array, allow the operations
        if (isinstance(other_operand, float) or isinstance(other_operand, int)
            or isinstance(other_operand, np.ndarray)):
            return True

        # First check if units are equivalent, if so, create a new spectrum
        # object with spectral axis in compatible units
        other_wcs = other_operand.wcs.with_spectral_unit(
            this_operand.wcs.spectral_axis_unit,
            rest_value=this_operand._rest_value,
            velocity_convention=this_operand._velocity_convention)

        if other_wcs is None:
            return False

        # Check if the shape of the axes are compatible
        if this_operand.spectral_axis.shape != other_operand.spectral_axis.shape:
            logging.error("Shape of spectral axes between operands must be "
                          "equivalent.")
            return False

        # And that they cover the same range
        if (this_operand.spectral_axis[0] != other_operand.spectral_axis[0] or
                this_operand.spectral_axis[-1] != other_operand.spectral_axis[-1]):
            logging.error("Spectral axes between operands must cover the "
                          "same range. Interpolation may be required.")
            return False

        # Check if the delta dispersion is equivalent between the two axes
        if not np.array_equal(np.diff(this_operand.spectral_axis),
                              np.diff(other_operand.spectral_axis)):
            logging.error("Delta dispersion of spectral axes of operands "
                          "must be equivalent. Interpolation may be required.")
            return False

        return True

    def __add__(self, other):
        if not isinstance(other, NDDataRef):
            other = u.Quantity(other, unit=self.unit)

        return self.add(
            other, compare_wcs=lambda o1, o2: self._compare_wcs(self, other))

    def __sub__(self, other):
        if not isinstance(other, NDDataRef):
            other = u.Quantity(other, unit=self.unit)

        return self.subtract(
            other, compare_wcs=lambda o1, o2: self._compare_wcs(self, other))

    def __mul__(self, other):
        if not isinstance(other, NDDataRef):
            other = u.Quantity(other)

        return self.multiply(
            other, compare_wcs=lambda o1, o2: self._compare_wcs(self, other))

    def __div__(self, other):
        if not isinstance(other, NDDataRef):
            other = u.Quantity(other)

        return self.divide(
            other, compare_wcs=lambda o1, o2: self._compare_wcs(self, other))

    def __truediv__(self, other):
        if not isinstance(other, NDDataRef):
            other = u.Quantity(other)

        return self.divide(
            other, compare_wcs=lambda o1, o2: self._compare_wcs(self, other))

    def _format_array_summary(self, label, array):
        if len(array) > 0:
            mean = np.mean(array)
            s = "{:17} [ {:.5}, ..., {:.5} ],  mean={:.5}"
            return s.format(label+':', array[0], array[-1], mean)
        else:
            return "{:17} [ ],  mean= n/a".format(label+':')

    def __str__(self):
        result = "Spectrum1D "
        # Handle case of single value flux
        if self.flux.ndim == 0:
            result += "(length=1)\n"
            return result + "flux:   {}".format(self.flux)

        # Handle case of multiple flux arrays
        result += "(length={})\n".format(len(self.spectral_axis))
        if self.flux.ndim > 1:
            for i, flux in enumerate(self.flux):
                label = 'flux{:2}'.format(i)
                result += self._format_array_summary(label, flux) + '\n'
        else:
            result += self._format_array_summary('flux', self.flux) + '\n'
        # Add information about spectral axis
        result += self._format_array_summary('spectral axis', self.spectral_axis)
        # Add information about uncertainties if available
        if self.uncertainty:
            result += "\nuncertainty:      [ {}, ..., {} ]".format(
                self.uncertainty[0], self.uncertainty[-1])
        return result

    def __repr__(self):
        inner_str = "flux={}, spectral_axis={}".format(repr(self.flux),
                                                       repr(self.spectral_axis))

        if self.uncertainty is not None:
            inner_str += ", uncertainty={}".format(repr(self.uncertainty))

        result = "<Spectrum1D({})>".format(inner_str)

        return result

    def spectral_resolution(self, true_dispersion, delta_dispersion, axis=-1):
        """Evaluate the probability distribution of the spectral resolution.

        Examples
        --------

        To tabulate a binned resolution function at 6000A covering +/-10A in
        0.2A steps:

        >>> R = spectrum1d.spectral_resolution(
        ...     6000 * u.Angstrom, np.linspace(-10, 10, 51) * u.Angstrom)
        >>> assert R.shape == (50,)
        >>> assert np.allclose(R.sum(), 1.)

        To build a sparse resolution matrix for true wavelengths 4000-8000A
        in 0.1A steps:

        >>> R = spectrum1d.spectral_resolution(
        ...     np.linspace(4000, 8000, 40001)[:, np.newaxis] * u.Angstrom,
        ...     np.linspace(-10, +10, 201) * u.Angstrom)
        >>> assert R.shape == (40000, 200)
        >>> assert np.allclose(R.sum(axis=1), 1.)

        Parameters
        ----------
        true_dispersion : `~astropy.units.Quantity`
            True value(s) of dispersion for which the resolution should be
            evaluated.
        delta_dispersion : `~astropy.units.Quantity`
            Array of (observed - true) dispersion bin edges to integrate the
            resolution probability density over.
        axis : int
            Which axis of ``delta_dispersion`` contains the strictly increasing
            dispersion values to interpret as bin edges.  The dimension of
            ``delta_dispersion`` along this axis must be at least two.

        Returns
        -------
        numpy array
            Array of dimensionless probabilities calculated as the integral of
            P(observed | true) over each bin in (observed - true). The output
            shape is the result of broadcasting the input shapes.

        """
        pass<|MERGE_RESOLUTION|>--- conflicted
+++ resolved
@@ -3,12 +3,8 @@
 
 import numpy as np
 from astropy import units as u
-<<<<<<< HEAD
+from astropy import constants as cnst
 from astropy.nddata import NDDataRef, NDUncertainty
-=======
-from astropy import constants as cnst
-from astropy.nddata import NDDataRef
->>>>>>> 769e5ad7
 from astropy.utils.decorators import lazyproperty
 
 from ..wcs import WCSAdapter, WCSWrapper
@@ -51,12 +47,8 @@
         around with the spectrum container object.
     """
     def __init__(self, flux=None, spectral_axis=None, wcs=None,
-<<<<<<< HEAD
-                 velocity_convention=None, rest_value=None, **kwargs):
-=======
                  velocity_convention=None, rest_value=None, redshift=None,
                  radial_velocity=None, **kwargs):
->>>>>>> 769e5ad7
         # Check for pre-defined entries in the kwargs dictionary.
         unknown_kwargs = set(kwargs).difference(
             {'data', 'unit', 'uncertainty', 'meta', 'mask', 'copy'})
@@ -141,8 +133,6 @@
             data=flux.value if isinstance(flux, u.Quantity) else flux,
             wcs=wcs, **kwargs)
 
-<<<<<<< HEAD
-=======
         # set redshift after super() - necessary because the shape-checking
         # requires that the flux be initialized
 
@@ -154,7 +144,6 @@
             raise ValueError('cannot set both radial_velocity and redshift at '
                              'the same time.')
 
->>>>>>> 769e5ad7
         if hasattr(self, 'uncertainty') and self.uncertainty is not None:
             if not flux.shape == self.uncertainty.array.shape:
                 raise ValueError('Flux axis ({}) and uncertainty ({}) shapes must be the same.'.format(
